--- conflicted
+++ resolved
@@ -65,11 +65,7 @@
   #   command: kaspad --yes --nologfiles --disable-upnp --utxoindex --testnet --netsuffix=11 --rpclisten=0.0.0.0:16310 --rpclisten-borsh=0.0.0.0:17310 --rpclisten-json=0.0.0.0:18310
 
   go-app:
-<<<<<<< HEAD
-    image: ghcr.io/knackroot-technolabs-llp/katpool-blocktemplate-fetcher:beta-v1.0.2-main  # Build the Go app from the ./app directory
-=======
-    image: ghcr.io/argonmining/katpool-blocktemplate-fetcher:beta-v1.0.0-main  # Build the Go app from the ./app directory
->>>>>>> 6c075129
+    image: ghcr.io/argonmining/katpool-blocktemplate-fetcher:beta-v1.0.2-main  # Build the Go app from the ./app directory
     pull_policy: always
     container_name: go-app
     env_file:
@@ -84,11 +80,7 @@
     restart: always
 
   katpool-app:
-<<<<<<< HEAD
-    image: ghcr.io/knackroot-technolabs-llp/katpool-app:beta-v1.0.2-main
-=======
-    image: ghcr.io/argonmining/katpool-app:beta-v1.0.0-main
->>>>>>> 6c075129
+    image: ghcr.io/argonmining/katpool-app:beta-v1.0.2-main
     pull_policy: always
     container_name: katpool-app
     depends_on:
@@ -107,11 +99,7 @@
     restart: always
 
   katpool-monitor:
-<<<<<<< HEAD
-    image: ghcr.io/knackroot-technolabs-llp/katpool-monitor:beta-v1.0.2-main
-=======
-    image: ghcr.io/argonmining/katpool-monitor:beta-v1.0.0-main
->>>>>>> 6c075129
+    image: ghcr.io/argonmining/katpool-monitor:beta-v1.0.2-main
     pull_policy: always
     container_name: katpool-monitor
     depends_on:
@@ -126,11 +114,7 @@
     restart: always
 
   katpool-payment:
-<<<<<<< HEAD
-    image: ghcr.io/knackroot-technolabs-llp/katpool-payment:beta-v1.0.2-main
-=======
-    image: ghcr.io/argonmining/katpool-payment:beta-v1.0.0-main
->>>>>>> 6c075129
+    image: ghcr.io/argonmining/katpool-payment:beta-v1.0.2-main
     pull_policy: always
     container_name: katpool-payment
     depends_on:
